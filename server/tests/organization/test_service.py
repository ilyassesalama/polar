--- conflicted
+++ resolved
@@ -590,7 +590,6 @@
 
 
 @pytest.mark.asyncio
-<<<<<<< HEAD
 class TestValidateWithAI:
     """Test AI validation integration in OrganizationService."""
 
@@ -859,7 +858,9 @@
         assert len(records) == 1
         # Record should have valid verdict
         assert records[0].verdict in ["PASS", "FAIL", "UNCERTAIN"]
-=======
+
+
+@pytest.mark.asyncio
 class TestSetAccount:
     @pytest.mark.auth
     async def test_first_account_setup_by_any_member(
@@ -1001,5 +1002,4 @@
             )
 
         assert "already been set up by the owner" in str(exc_info.value)
-        assert "prevent unintended consequences" in str(exc_info.value)
->>>>>>> 70a64ed4
+        assert "prevent unintended consequences" in str(exc_info.value)